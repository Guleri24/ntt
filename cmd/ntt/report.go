package main

import (
	"os"
	"os/exec"
	"path/filepath"
	"sort"
	"strconv"
	"strings"

	"github.com/nokia/ntt/internal/fs"
	"github.com/nokia/ntt/internal/ntt"
)

type Report struct {
	Args           []string `json:"args"`
	Err            error    `json:"error"`
	Name           string   `json:"name"`
	Timeout        float64  `json:"timeout"`
	ParametersFile string   `json:"parameters_file"`
	TestHook       string   `json:"test_hook"`
	SourceDir      string   `json:"source_dir"`
	DataDir        string   `json:"datadir"`
	SessionID      int      `json:"session_id"`
	Environ        []string `json:"env"`
	Sources        []string `json:"sources"`
	Imports        []string `json:"imports"`
	Files          []string `json:"files"`
	AuxFiles       []string `json:"aux_files"`
	OssInfo        string   `json:"ossinfo"`
	K3             struct {
		Compiler string   `json:"compiler"`
		Runtime  string   `json:"runtime"`
		Builtins []string `json:"builtins"`
	} `json:"k3"`

	suite *ntt.Suite
}

func NewReport(args []string) *Report {
	var err error = nil
	r := Report{Args: args}
	r.suite, r.Err = ntt.NewFromArgs(args...)

	if r.Err == nil {
		r.Name, r.Err = r.suite.Name()
	}

	if r.Err == nil {
		r.Timeout, r.Err = r.suite.Timeout()
	}

	r.ParametersFile, err = path(r.suite.ParametersFile())

	if (r.Err == nil) && (err != nil) {
		r.Err = err
	}
	r.TestHook, err = path(r.suite.TestHook())
	if (r.Err == nil) && (err != nil) {
		r.Err = err
	}

	r.DataDir, err = r.suite.Getenv("NTT_DATADIR")
	if (r.Err == nil) && (err != nil) {
		r.Err = err
	}

	if env, err := r.suite.Getenv("NTT_SESSION_ID"); err == nil {
		r.SessionID, err = strconv.Atoi(env)
		if (r.Err == nil) && (err != nil) {
			r.Err = err
		}
	} else {
		if r.Err == nil {
			r.Err = err
		}
	}

	r.Environ, err = r.suite.Environ()
	if err == nil {
		sort.Strings(r.Environ)
	}
	if (r.Err == nil) && (err != nil) {
		r.Err = err
	}

	{
		paths, err := r.suite.Sources()
<<<<<<< HEAD
		r.Sources, r.Err = fs.PathSlice(paths...), err
=======
		r.Sources = ntt.PathSlice(paths...)
		if (r.Err == nil) && (err != nil) {
			r.Err = err
		}
>>>>>>> 0ca9976c
	}

	{
		paths, err := r.suite.Imports()
<<<<<<< HEAD
		r.Imports, r.Err = fs.PathSlice(paths...), err
=======
		r.Imports = ntt.PathSlice(paths...)
		if (r.Err == nil) && (err != nil) {
			r.Err = err
		}
>>>>>>> 0ca9976c
	}

	r.Files, err = r.suite.Files()
	if (r.Err == nil) && (err != nil) {
		r.Err = err
	}

	if root := r.suite.Root(); root != nil {
		r.SourceDir = root.Path()
		if path, err := filepath.Abs(r.SourceDir); err == nil {
			r.SourceDir = path
		} else if r.Err == nil {
			r.Err = err
		}
	}

	r.AuxFiles = ntt.FindAuxiliaryTTCN3Files()

	r.K3.Compiler = findK3Tool(r.suite, "mtc", "k3c")
	r.K3.Runtime = findK3Tool(r.suite, "k3r")

	r.OssInfo, _ = r.suite.Getenv("OSSINFO")
	hint := filepath.Dir(r.K3.Runtime)
	switch {
	// Probably a regular K3 installation. We assume datadir and libdir are
	// in a sibling folder.
	case strings.HasSuffix(hint, "/bin"):
		r.K3.Builtins = collectFolders(
			hint+"/../lib*/k3/plugins",
			hint+"/../lib*/k3/plugins/ttcn3",
			hint+"/../lib/*/k3/plugins",
			hint+"/../lib/*/k3/plugins/ttcn3",
			hint+"/../share/k3/ttcn3",
		)
		if r.OssInfo == "" {
			r.OssInfo = filepath.Clean(hint + "/../share/k3/asn1")
		}

	// If the runtime seems to be a buildtree of our source repository, we
	// assume the builtins are there as well.
	case strings.HasSuffix(hint, "/src/k3r"):
		// TODO(5nord) the last glob fails if CMAKE_BUILD_DIR is not
		// beneath CMAKE_SOURCE_DIR. Find a way to locate the source
		// dir correctly.
		srcdir := hint + "/../../.."

		r.K3.Builtins = collectFolders(
			hint+"/../k3r-*-plugin",
			srcdir+"/src/k3r-*-plugin",
			srcdir+"/src/ttcn3",
			srcdir+"/src/libzmq",
		)
	}

	return &r
}

func findK3Tool(suite *ntt.Suite, names ...string) string {
	for _, name := range names {
		if env, _ := suite.Getenv(strings.ToUpper(name)); env != "" {
			name = env
		}
		if path, err := exec.LookPath(name); err == nil {
			return path
		}
	}
	return ""
}

func collectFolders(globs ...string) []string {
	return removeDuplicates(filterFolders(evalSymlinks(resolveGlobs(globs))))
}

func resolveGlobs(globs []string) []string {
	var ret []string

	for _, g := range globs {
		if matches, err := filepath.Glob(g); err == nil {
			ret = append(ret, matches...)
		}
	}
	return ret
}

func evalSymlinks(links []string) []string {
	var ret []string
	for _, l := range links {
		if path, err := filepath.EvalSymlinks(l); err == nil {
			ret = append(ret, path)
		}
	}
	return ret
}

func filterFolders(paths []string) []string {
	var ret []string
	for _, path := range paths {
		info, err := os.Stat(path)
		if err != nil {
			continue
		}

		if info.IsDir() {
			ret = append(ret, path)
		}
	}
	return ret
}

func removeDuplicates(slice []string) []string {
	var ret []string
	h := make(map[string]bool)
	for _, s := range slice {
		if _, v := h[s]; !v {
			h[s] = true
			ret = append(ret, s)
		}
	}
	return ret
}

func path(f *fs.File, err error) (string, error) {
	if f == nil {
		return "", err
	}

	return f.Path(), err
}<|MERGE_RESOLUTION|>--- conflicted
+++ resolved
@@ -86,26 +86,18 @@
 
 	{
 		paths, err := r.suite.Sources()
-<<<<<<< HEAD
-		r.Sources, r.Err = fs.PathSlice(paths...), err
-=======
-		r.Sources = ntt.PathSlice(paths...)
+		r.Sources = fs.PathSlice(paths...)
 		if (r.Err == nil) && (err != nil) {
 			r.Err = err
 		}
->>>>>>> 0ca9976c
 	}
 
 	{
 		paths, err := r.suite.Imports()
-<<<<<<< HEAD
-		r.Imports, r.Err = fs.PathSlice(paths...), err
-=======
-		r.Imports = ntt.PathSlice(paths...)
+		r.Imports = fs.PathSlice(paths...)
 		if (r.Err == nil) && (err != nil) {
 			r.Err = err
 		}
->>>>>>> 0ca9976c
 	}
 
 	r.Files, err = r.suite.Files()
